#!/usr/bin/env python
import sys
import os
import torch
import random
import logging
import numpy as np
from pathlib import Path
import setproctitle
# Deal with import error
sys.path.append(os.path.dirname(os.path.dirname(os.path.dirname(os.path.realpath(__file__)))))
from config import get_config
<<<<<<< HEAD
from envs.JSBSim.envs import SingleCombatEnv, SingleControlEnv
from envs.env_wrappers import DummyVecEnv
=======
from runner.jsbsim_runner import JSBSimRunner
from runner.share_jsbsim_runner import ShareJSBSimRunner
from envs.JSBSim.envs import SingleCombatEnv, SingleControlEnv, MultipleCombatEnv
from envs.env_wrappers import SubprocVecEnv, DummyVecEnv, ShareSubprocVecEnv, ShareDummyVecEnv
>>>>>>> 84498f46


def make_render_env(all_args):
    def get_env_fn(rank):
        def init_env():
            if all_args.env_name == "SingleCombat":
                env = SingleCombatEnv(all_args.scenario_name)
            elif all_args.env_name == "SingleControl":
                env = SingleControlEnv(all_args.scenario_name)
            elif all_args.env_name == "MultipleCombat":
                env = MultipleCombatEnv(all_args.scenario_name)
            else:
                logging.error("Can not support the " + all_args.env_name + "environment.")
                raise NotImplementedError
            env.seed(all_args.seed + rank * 1000)
            return env
        return init_env
    if all_args.env_name == "MultipleCombat":
        return ShareDummyVecEnv([get_env_fn(0)])
    else:
        return DummyVecEnv([get_env_fn(0)])


def parse_args(args, parser):
    group = parser.add_argument_group("JSBSim Env parameters")
    group.add_argument('--episode-length', type=int, default=1000,
                       help="the max length of an episode")
    group.add_argument('--scenario-name', type=str, default='singlecombat_vsbaseline',
                       help="number of fighters controlled by RL policy")
    group.add_argument('--num-agents', type=int, default=1,
                       help="number of fighters controlled by RL policy")
    all_args = parser.parse_known_args(args)[0]
    return all_args


def main(args):
    parser = get_config()
    all_args = parse_args(args, parser)
    assert all_args.model_dir is not None
    # seed
    np.random.seed(all_args.seed)
    random.seed(all_args.seed)
    torch.manual_seed(all_args.seed)
    torch.cuda.manual_seed_all(all_args.seed)

    # cuda
    if all_args.cuda and torch.cuda.is_available():
        logging.info("choose to use gpu...")
        device = torch.device("cuda:0")  # use cude mask to control using which GPU
        torch.set_num_threads(all_args.n_training_threads)
        torch.backends.cudnn.deterministic = True
        torch.backends.cudnn.benchmark = True
    else:
        logging.info("choose to use cpu...")
        device = torch.device("cpu")
        torch.set_num_threads(all_args.n_training_threads)

    # run dir
    run_dir = Path(os.path.dirname(os.path.dirname(os.path.abspath(__file__))) + "/results") \
        / all_args.env_name / all_args.scenario_name / all_args.algorithm_name / all_args.experiment_name
    if not run_dir.exists():
        os.makedirs(str(run_dir))
    curr_run = 'render'
    run_dir = run_dir / curr_run
    if not run_dir.exists():
        os.makedirs(str(run_dir))

    setproctitle.setproctitle(str(all_args.algorithm_name) + "-" + str(all_args.env_name)
                              + "-" + str(all_args.experiment_name) + "@" + str(all_args.user_name))

    # env init
    envs = make_render_env(all_args)
    num_agents = all_args.num_agents

    config = {
        "all_args": all_args,
        "eval_envs": None,
        "envs": envs,
        "num_agents": num_agents,
        "device": device,
        "run_dir": run_dir
    }

    # run experiments
<<<<<<< HEAD

    if all_args.use_selfplay:
        from runner.selfplay_jsbsim_runner import SelfplayJSBSimRunner as Runner
    else:
        from runner.jsbsim_runner import JSBSimRunner as Runner
    runner = Runner(config)
=======
    if all_args.env_name == "MultipleCombat":
        runner = ShareJSBSimRunner(config)
    else:
        runner = JSBSimRunner(config)
>>>>>>> 84498f46
    runner.render()

    # post process
    envs.close()


if __name__ == "__main__":
    logging.basicConfig(level=logging.DEBUG, format="%(message)s")
    main(sys.argv[1:])<|MERGE_RESOLUTION|>--- conflicted
+++ resolved
@@ -10,15 +10,9 @@
 # Deal with import error
 sys.path.append(os.path.dirname(os.path.dirname(os.path.dirname(os.path.realpath(__file__)))))
 from config import get_config
-<<<<<<< HEAD
-from envs.JSBSim.envs import SingleCombatEnv, SingleControlEnv
-from envs.env_wrappers import DummyVecEnv
-=======
-from runner.jsbsim_runner import JSBSimRunner
 from runner.share_jsbsim_runner import ShareJSBSimRunner
 from envs.JSBSim.envs import SingleCombatEnv, SingleControlEnv, MultipleCombatEnv
 from envs.env_wrappers import SubprocVecEnv, DummyVecEnv, ShareSubprocVecEnv, ShareDummyVecEnv
->>>>>>> 84498f46
 
 
 def make_render_env(all_args):
@@ -103,19 +97,14 @@
     }
 
     # run experiments
-<<<<<<< HEAD
-
-    if all_args.use_selfplay:
-        from runner.selfplay_jsbsim_runner import SelfplayJSBSimRunner as Runner
-    else:
-        from runner.jsbsim_runner import JSBSimRunner as Runner
-    runner = Runner(config)
-=======
     if all_args.env_name == "MultipleCombat":
         runner = ShareJSBSimRunner(config)
     else:
-        runner = JSBSimRunner(config)
->>>>>>> 84498f46
+        if all_args.use_selfplay:
+            from runner.selfplay_jsbsim_runner import SelfplayJSBSimRunner as Runner
+        else:
+            from runner.jsbsim_runner import JSBSimRunner as Runner
+        runner = Runner(config)
     runner.render()
 
     # post process
