--- conflicted
+++ resolved
@@ -45,9 +45,4 @@
         #         reward_fn.reward_scale = self.all_reward_scales[i]
         #     new_reward = 0.0
         # (2) use task.blood directly
-<<<<<<< HEAD
-        new_reward = task.bloods[agent_id]
-        return self._process(new_reward, agent_id)
-=======
-        return self._process(task.bloods[agent_id], agent_id)
->>>>>>> fd2be072
+        return self._process(task.bloods[agent_id], agent_id)