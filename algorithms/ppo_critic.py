--- conflicted
+++ resolved
@@ -2,12 +2,7 @@
 import numpy as np
 import torch.nn as nn
 from collections import OrderedDict
-<<<<<<< HEAD
 from .ppo_dictflatten import DictFlattener
-=======
-from envs.JSBSim.tasks.selfplay_task import act_space, obs_space
-from .ppo_dictflatten import DictFlattener, obs_slice
->>>>>>> e7c32c40
 
 
 class ValueRnnMultiHead(nn.Module):
