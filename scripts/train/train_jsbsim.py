--- conflicted
+++ resolved
@@ -12,11 +12,8 @@
 import setproctitle
 sys.path.append(os.path.dirname(os.path.dirname(os.path.dirname(os.path.realpath(__file__)))))
 from config import get_config
-<<<<<<< HEAD
-=======
 from runner.jsbsim_runner import JSBSimRunner
 from runner.share_jsbsim_runner import ShareJSBSimRunner
->>>>>>> 84498f46
 from envs.JSBSim.envs import SingleCombatEnv, SingleControlEnv, MultipleCombatEnv
 from envs.env_wrappers import SubprocVecEnv, DummyVecEnv, ShareSubprocVecEnv, ShareDummyVecEnv
 
@@ -151,18 +148,14 @@
     }
 
     # run experiments
-<<<<<<< HEAD
-    if all_args.use_selfplay:
-        from runner.selfplay_jsbsim_runner import SelfplayJSBSimRunner as Runner
-    else:
-        from runner.jsbsim_runner import JSBSimRunner as Runner
-    runner = Runner(config)
-=======
     if all_args.env_name == "MultipleCombat":
         runner = ShareJSBSimRunner(config)
     else:
-        runner = JSBSimRunner(config)
->>>>>>> 84498f46
+        if all_args.use_selfplay:
+            from runner.selfplay_jsbsim_runner import SelfplayJSBSimRunner as Runner
+        else:
+            from runner.jsbsim_runner import JSBSimRunner as Runner
+        runner = Runner(config)
     try:
         runner.run()
     except BaseException:
