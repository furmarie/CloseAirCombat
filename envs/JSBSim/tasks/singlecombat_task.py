import numpy as np
from gym import spaces
import torch
from .task_base import BaseTask
from ..core.catalog import Catalog as c
from ..reward_functions import AltitudeReward, PostureReward, RelativeAltitudeReward
from ..termination_conditions import ExtremeState, LowAltitude, Overload, Timeout
from ..utils.utils import in_range_rad, get_AO_TA_R, LLA2NEU, get_root_dir


class SingleCombatTask(BaseTask):
    def __init__(self, config):
        self.config = config
        self.num_aircrafts = len(getattr(self.config, 'aircraft_configs', {}).keys())
        assert self.num_aircrafts == 2, 'Only support one-to-one air combat!'
        self.use_baseline = getattr(self.config, 'use_baseline', False)
        if self.use_baseline:
            self.baseline_agent = load_agent(self.config.baseline_type)

        self.reward_functions = [
            AltitudeReward(self.config),
            PostureReward(self.config),
            RelativeAltitudeReward(self.config),
        ]

        self.termination_conditions = [
            ExtremeState(self.config),
            Overload(self.config),
            LowAltitude(self.config),
            Timeout(self.config),
        ]
        self.load_variables()
        self.load_observation_space()
        self.load_action_space()

    @property
    def num_agents(self):
        return 2 if not self.use_baseline else 1

    def load_variables(self):
        self.state_var = [
            c.position_long_gc_deg,             #  0. lontitude (unit: °)
            c.position_lat_geod_deg,            #  1. latitude  (unit: °)
            c.position_h_sl_m,                  #  2. altitude  (unit: m)
            c.attitude_roll_rad,                #  3. roll      (unit: rad)
            c.attitude_pitch_rad,               #  4. pitch     (unit: rad)
            c.attitude_heading_true_rad,        #  5. yaw       (unit: rad)
            c.velocities_v_north_mps,           #  6. v_north   (unit: m/s)
            c.velocities_v_east_mps,            #  7. v_east    (unit: m/s)
            c.velocities_v_down_mps,            #  8. v_down    (unit: m/s)
            c.velocities_vc_mps,                #  9. vc        (unit: m/s)
            c.accelerations_n_pilot_x_norm,     # 10. a_north   (unit: G)
            c.accelerations_n_pilot_y_norm,     # 11. a_east    (unit: G)
            c.accelerations_n_pilot_z_norm,     # 12. a_down    (unit: G)
        ]
        self.action_var = [
            c.fcs_aileron_cmd_norm,             # [-1., 1.]
            c.fcs_elevator_cmd_norm,            # [-1., 1.]
            c.fcs_rudder_cmd_norm,              # [-1., 1.]
            c.fcs_throttle_cmd_norm,            # [0.4, 0.9]
        ]
        self.render_var = [
            c.position_long_gc_deg,
            c.position_lat_geod_deg,
            c.position_h_sl_m,
            c.attitude_roll_rad,
            c.attitude_pitch_rad,
            c.attitude_heading_true_rad,
        ]

    def load_observation_space(self):
        self.observation_space = [spaces.Box(low=-10, high=10., shape=(18,)) for _ in range(self.num_agents)]

    def load_action_space(self):
        # aileron, elevator, rudder, throttle
        self.action_space = [spaces.MultiDiscrete([41, 41, 41, 30]) for _ in range(self.num_agents)]

    def normalize_observation(self, env, observations):
        """Convert simulation states into the format of observation_space
        """
        def _normalize(agent_id):
            ego_idx, enm_idx = agent_id, (agent_id + 1) % self.num_aircrafts
            ego_obs_list, enm_obs_list = np.array(observations[ego_idx]), np.array(observations[enm_idx])
            # (0) extract feature: [north(km), east(km), down(km), v_n(mh), v_e(mh), v_d(mh)]
            ego_cur_ned = LLA2NEU(*ego_obs_list[:3], env.center_lon, env.center_lat, env.center_alt)
            enm_cur_ned = LLA2NEU(*enm_obs_list[:3], env.center_lon, env.center_lat, env.center_alt)
            ego_feature = np.array([*ego_cur_ned, *(ego_obs_list[6:9])])
            enm_feature = np.array([*enm_cur_ned, *(enm_obs_list[6:9])])
            observation = np.zeros(18)
            # (1) ego info normalization
            observation[0] = ego_obs_list[2] / 5000             #  0. ego altitude  (unit: 5km)
            observation[1] = np.linalg.norm(ego_feature[3:])    #  1. ego_v         (unit: mh)
            observation[2] = ego_obs_list[8]                    #  2. ego_v_down    (unit: mh)
            observation[3] = np.sin(ego_obs_list[3])            #  3. ego_roll_sin
            observation[4] = np.cos(ego_obs_list[3])            #  4. ego_roll_cos
            observation[5] = np.sin(ego_obs_list[4])            #  5. ego_pitch_sin
            observation[6] = np.cos(ego_obs_list[4])            #  6. ego_pitch_cos
            observation[7] = ego_obs_list[9] / 340              #  7. ego_vc        (unit: mh)
            observation[8] = ego_obs_list[10]                   #  8. ego_north_ng  (unit: 5G)
            observation[9] = ego_obs_list[11]                   #  9. ego_east_ng   (unit: 5G)
            observation[10] = ego_obs_list[12]                  # 10. ego_down_ng   (unit: 5G)
            # (2) relative info w.r.t enm state
            ego_AO, ego_TA, R, side_flag = get_AO_TA_R(ego_feature, enm_feature, return_side=True)
            observation[11] = R / 10000                         # 11. relative distance (unit: 10km)
            observation[12] = ego_AO                            # 12. ego_AO        (unit: rad)
            observation[13] = ego_TA                            # 13. ego_TA        (unit: rad)
            observation[14] = side_flag                         # 14. enm_delta_heading: 1 or 0 or -1
            observation[15] = enm_obs_list[2] / 5000            # 15. enm_altitude  (unit: 5km)
            observation[16] = np.linalg.norm(enm_feature[3:])   # 16. enm_v         (unit: mh)
            observation[17] = enm_obs_list[8]                   # 17. enm_v_down    (unit: mh)
            return observation

        norm_obs = np.zeros((self.num_aircrafts, 18))
        for agent_id in range(self.num_aircrafts):
            norm_obs[agent_id] = _normalize(agent_id)
        return norm_obs

    def normalize_action(self, env, actions):
        """Convert discrete action index into continuous value.
        """
        def _normalize(action):
            action_norm = np.zeros(4)
            action_norm[0] = action[0] * 2. / (self.action_space[0].nvec[0] - 1.) - 1.
            action_norm[1] = action[1] * 2. / (self.action_space[0].nvec[1] - 1.) - 1.
            action_norm[2] = action[2] * 2. / (self.action_space[0].nvec[2] - 1.) - 1.
            action_norm[3] = action[3] * 0.5 / (self.action_space[0].nvec[3] - 1.) + 0.4
            return action_norm

        norm_act = np.zeros((self.num_aircrafts, 4))
        if self.use_baseline:
            norm_act[0] = _normalize(actions[0])
            norm_act[1] = _normalize(self.baseline_agent.get_action(env, self))
        else:
            for agent_id in range(self.num_aircrafts):
                norm_act[agent_id] = _normalize(actions[agent_id])
        return norm_act

    def reset(self, env):
        """Task-specific reset, include reward function reset.
        """
        if self.use_baseline:
            self.baseline_agent.reset()
        return super().reset(env)


def load_agent(name):
    if name == 'control':
        return SingleControlAgent()
    elif name == 'straight':
        return StraightFlyAgent()
    else:
        raise NotImplementedError


class StraightFlyAgent:
    def get_action(self, env, task):
        return np.array([20, 18.6, 20, 0])

    def reset(self):
        pass


class SingleControlAgent:
    def __init__(self):
        self.model_path = get_root_dir() + '/model/singlecontrol_baseline.pth'
        self.actor = torch.load(str(self.model_path))
        self.actor.eval()
        self.reset()

    def reset(self):
        self.rnn_states = np.zeros((1, 1, 128)) # hard code

    def get_action(self, env, task):
        # get single control baseline observation
        def get_delta_heading(ego_feature, enm_feature):
            ego_x, ego_y, ego_vx, ego_vy = ego_feature
            ego_v = np.linalg.norm([ego_vx, ego_vy])
            enm_x, enm_y, enm_vx, enm_vy = enm_feature
            enm_v = np.linalg.norm([enm_vx, enm_vy])
            delta_x, delta_y = enm_x - ego_x, enm_y - ego_y
            R = np.linalg.norm([delta_x, delta_y])

            proj_dist = delta_x * ego_vx + delta_y * ego_vy
            ego_AO = np.arccos(np.clip(proj_dist / (R * ego_v + 1e-8), -1, 1))

            side_flag = np.sign(np.cross([ego_vx, ego_vy], [delta_x, delta_y]))
            return - ego_AO * side_flag

<<<<<<< HEAD
        ego_id, enm_id= 1, 0
        ego_obs_list = np.array(env.sims[1].get_property_values(task.state_var))
        enm_obs_list = np.array(env.sims[0].get_property_values(task.state_var))
=======
        import pdb; pdb.set_trace()
        ego_uid, enm_uid = list(env.jsbsims.keys())[1], list(env.jsbsims.keys())[0]
        ego_x, ego_y, ego_z = env.jsbsims[ego_uid].get_position()
        ego_vx, ego_vy, ego_vz = env.jsbsims[ego_uid].get_velocity()
        enm_x, enm_y, enm_z = env.jsbsims[enm_uid].get_position()
        enm_vx, enm_vy, enm_vz = env.jsbsims[enm_uid].get_velocity()
>>>>>>> fd2be072

        ego_feature = np.array([ego_x, ego_y, ego_vx, ego_vy])
        enm_feature = np.array([enm_x, enm_y, enm_vx, enm_vy])
        ego_AO = get_delta_heading(ego_feature, enm_feature)

        observation = np.zeros(8)
        observation[0] = (enm_z - ego_z) / 1000             #  0. ego delta altitude  (unit: 1km)
        observation[1] = in_range_rad(ego_AO)               #  1. ego delta heading   (unit rad)
        observation[2] = env.jsbsims[ego_uid].get_rpy()[0]  #  2. ego_roll      (unit: rad)
        observation[3] = env.jsbsims[ego_uid].get_rpy()[1]  #  3. ego_pitch     (unit: rad)
        observation[4] = ego_vx / 340                       #  4. ego_v_north   (unit: mh)
        observation[5] = ego_vy / 340                       #  5. ego_v_east    (unit: mh)
        observation[6] = ego_vz / 340                       #  6. ego_v_down    (unit: mh)
        observation[7] = env.jsbsims[ego_uid].get_property_value(c.velocities_vc_mps) / 340
        observation = np.expand_dims(observation, axis=0)   # dim: (1,8)

        _action, _, self.rnn_states = self.actor(observation, self.rnn_states, deterministic=True)
        action = _action.detach().cpu().numpy().squeeze()
        return action
<|MERGE_RESOLUTION|>--- conflicted
+++ resolved
@@ -1,219 +1,213 @@
-import numpy as np
-from gym import spaces
-import torch
-from .task_base import BaseTask
-from ..core.catalog import Catalog as c
-from ..reward_functions import AltitudeReward, PostureReward, RelativeAltitudeReward
-from ..termination_conditions import ExtremeState, LowAltitude, Overload, Timeout
-from ..utils.utils import in_range_rad, get_AO_TA_R, LLA2NEU, get_root_dir
-
-
-class SingleCombatTask(BaseTask):
-    def __init__(self, config):
-        self.config = config
-        self.num_aircrafts = len(getattr(self.config, 'aircraft_configs', {}).keys())
-        assert self.num_aircrafts == 2, 'Only support one-to-one air combat!'
-        self.use_baseline = getattr(self.config, 'use_baseline', False)
-        if self.use_baseline:
-            self.baseline_agent = load_agent(self.config.baseline_type)
-
-        self.reward_functions = [
-            AltitudeReward(self.config),
-            PostureReward(self.config),
-            RelativeAltitudeReward(self.config),
-        ]
-
-        self.termination_conditions = [
-            ExtremeState(self.config),
-            Overload(self.config),
-            LowAltitude(self.config),
-            Timeout(self.config),
-        ]
-        self.load_variables()
-        self.load_observation_space()
-        self.load_action_space()
-
-    @property
-    def num_agents(self):
-        return 2 if not self.use_baseline else 1
-
-    def load_variables(self):
-        self.state_var = [
-            c.position_long_gc_deg,             #  0. lontitude (unit: °)
-            c.position_lat_geod_deg,            #  1. latitude  (unit: °)
-            c.position_h_sl_m,                  #  2. altitude  (unit: m)
-            c.attitude_roll_rad,                #  3. roll      (unit: rad)
-            c.attitude_pitch_rad,               #  4. pitch     (unit: rad)
-            c.attitude_heading_true_rad,        #  5. yaw       (unit: rad)
-            c.velocities_v_north_mps,           #  6. v_north   (unit: m/s)
-            c.velocities_v_east_mps,            #  7. v_east    (unit: m/s)
-            c.velocities_v_down_mps,            #  8. v_down    (unit: m/s)
-            c.velocities_vc_mps,                #  9. vc        (unit: m/s)
-            c.accelerations_n_pilot_x_norm,     # 10. a_north   (unit: G)
-            c.accelerations_n_pilot_y_norm,     # 11. a_east    (unit: G)
-            c.accelerations_n_pilot_z_norm,     # 12. a_down    (unit: G)
-        ]
-        self.action_var = [
-            c.fcs_aileron_cmd_norm,             # [-1., 1.]
-            c.fcs_elevator_cmd_norm,            # [-1., 1.]
-            c.fcs_rudder_cmd_norm,              # [-1., 1.]
-            c.fcs_throttle_cmd_norm,            # [0.4, 0.9]
-        ]
-        self.render_var = [
-            c.position_long_gc_deg,
-            c.position_lat_geod_deg,
-            c.position_h_sl_m,
-            c.attitude_roll_rad,
-            c.attitude_pitch_rad,
-            c.attitude_heading_true_rad,
-        ]
-
-    def load_observation_space(self):
-        self.observation_space = [spaces.Box(low=-10, high=10., shape=(18,)) for _ in range(self.num_agents)]
-
-    def load_action_space(self):
-        # aileron, elevator, rudder, throttle
-        self.action_space = [spaces.MultiDiscrete([41, 41, 41, 30]) for _ in range(self.num_agents)]
-
-    def normalize_observation(self, env, observations):
-        """Convert simulation states into the format of observation_space
-        """
-        def _normalize(agent_id):
-            ego_idx, enm_idx = agent_id, (agent_id + 1) % self.num_aircrafts
-            ego_obs_list, enm_obs_list = np.array(observations[ego_idx]), np.array(observations[enm_idx])
-            # (0) extract feature: [north(km), east(km), down(km), v_n(mh), v_e(mh), v_d(mh)]
-            ego_cur_ned = LLA2NEU(*ego_obs_list[:3], env.center_lon, env.center_lat, env.center_alt)
-            enm_cur_ned = LLA2NEU(*enm_obs_list[:3], env.center_lon, env.center_lat, env.center_alt)
-            ego_feature = np.array([*ego_cur_ned, *(ego_obs_list[6:9])])
-            enm_feature = np.array([*enm_cur_ned, *(enm_obs_list[6:9])])
-            observation = np.zeros(18)
-            # (1) ego info normalization
-            observation[0] = ego_obs_list[2] / 5000             #  0. ego altitude  (unit: 5km)
-            observation[1] = np.linalg.norm(ego_feature[3:])    #  1. ego_v         (unit: mh)
-            observation[2] = ego_obs_list[8]                    #  2. ego_v_down    (unit: mh)
-            observation[3] = np.sin(ego_obs_list[3])            #  3. ego_roll_sin
-            observation[4] = np.cos(ego_obs_list[3])            #  4. ego_roll_cos
-            observation[5] = np.sin(ego_obs_list[4])            #  5. ego_pitch_sin
-            observation[6] = np.cos(ego_obs_list[4])            #  6. ego_pitch_cos
-            observation[7] = ego_obs_list[9] / 340              #  7. ego_vc        (unit: mh)
-            observation[8] = ego_obs_list[10]                   #  8. ego_north_ng  (unit: 5G)
-            observation[9] = ego_obs_list[11]                   #  9. ego_east_ng   (unit: 5G)
-            observation[10] = ego_obs_list[12]                  # 10. ego_down_ng   (unit: 5G)
-            # (2) relative info w.r.t enm state
-            ego_AO, ego_TA, R, side_flag = get_AO_TA_R(ego_feature, enm_feature, return_side=True)
-            observation[11] = R / 10000                         # 11. relative distance (unit: 10km)
-            observation[12] = ego_AO                            # 12. ego_AO        (unit: rad)
-            observation[13] = ego_TA                            # 13. ego_TA        (unit: rad)
-            observation[14] = side_flag                         # 14. enm_delta_heading: 1 or 0 or -1
-            observation[15] = enm_obs_list[2] / 5000            # 15. enm_altitude  (unit: 5km)
-            observation[16] = np.linalg.norm(enm_feature[3:])   # 16. enm_v         (unit: mh)
-            observation[17] = enm_obs_list[8]                   # 17. enm_v_down    (unit: mh)
-            return observation
-
-        norm_obs = np.zeros((self.num_aircrafts, 18))
-        for agent_id in range(self.num_aircrafts):
-            norm_obs[agent_id] = _normalize(agent_id)
-        return norm_obs
-
-    def normalize_action(self, env, actions):
-        """Convert discrete action index into continuous value.
-        """
-        def _normalize(action):
-            action_norm = np.zeros(4)
-            action_norm[0] = action[0] * 2. / (self.action_space[0].nvec[0] - 1.) - 1.
-            action_norm[1] = action[1] * 2. / (self.action_space[0].nvec[1] - 1.) - 1.
-            action_norm[2] = action[2] * 2. / (self.action_space[0].nvec[2] - 1.) - 1.
-            action_norm[3] = action[3] * 0.5 / (self.action_space[0].nvec[3] - 1.) + 0.4
-            return action_norm
-
-        norm_act = np.zeros((self.num_aircrafts, 4))
-        if self.use_baseline:
-            norm_act[0] = _normalize(actions[0])
-            norm_act[1] = _normalize(self.baseline_agent.get_action(env, self))
-        else:
-            for agent_id in range(self.num_aircrafts):
-                norm_act[agent_id] = _normalize(actions[agent_id])
-        return norm_act
-
-    def reset(self, env):
-        """Task-specific reset, include reward function reset.
-        """
-        if self.use_baseline:
-            self.baseline_agent.reset()
-        return super().reset(env)
-
-
-def load_agent(name):
-    if name == 'control':
-        return SingleControlAgent()
-    elif name == 'straight':
-        return StraightFlyAgent()
-    else:
-        raise NotImplementedError
-
-
-class StraightFlyAgent:
-    def get_action(self, env, task):
-        return np.array([20, 18.6, 20, 0])
-
-    def reset(self):
-        pass
-
-
-class SingleControlAgent:
-    def __init__(self):
-        self.model_path = get_root_dir() + '/model/singlecontrol_baseline.pth'
-        self.actor = torch.load(str(self.model_path))
-        self.actor.eval()
-        self.reset()
-
-    def reset(self):
-        self.rnn_states = np.zeros((1, 1, 128)) # hard code
-
-    def get_action(self, env, task):
-        # get single control baseline observation
-        def get_delta_heading(ego_feature, enm_feature):
-            ego_x, ego_y, ego_vx, ego_vy = ego_feature
-            ego_v = np.linalg.norm([ego_vx, ego_vy])
-            enm_x, enm_y, enm_vx, enm_vy = enm_feature
-            enm_v = np.linalg.norm([enm_vx, enm_vy])
-            delta_x, delta_y = enm_x - ego_x, enm_y - ego_y
-            R = np.linalg.norm([delta_x, delta_y])
-
-            proj_dist = delta_x * ego_vx + delta_y * ego_vy
-            ego_AO = np.arccos(np.clip(proj_dist / (R * ego_v + 1e-8), -1, 1))
-
-            side_flag = np.sign(np.cross([ego_vx, ego_vy], [delta_x, delta_y]))
-            return - ego_AO * side_flag
-
-<<<<<<< HEAD
-        ego_id, enm_id= 1, 0
-        ego_obs_list = np.array(env.sims[1].get_property_values(task.state_var))
-        enm_obs_list = np.array(env.sims[0].get_property_values(task.state_var))
-=======
-        import pdb; pdb.set_trace()
-        ego_uid, enm_uid = list(env.jsbsims.keys())[1], list(env.jsbsims.keys())[0]
-        ego_x, ego_y, ego_z = env.jsbsims[ego_uid].get_position()
-        ego_vx, ego_vy, ego_vz = env.jsbsims[ego_uid].get_velocity()
-        enm_x, enm_y, enm_z = env.jsbsims[enm_uid].get_position()
-        enm_vx, enm_vy, enm_vz = env.jsbsims[enm_uid].get_velocity()
->>>>>>> fd2be072
-
-        ego_feature = np.array([ego_x, ego_y, ego_vx, ego_vy])
-        enm_feature = np.array([enm_x, enm_y, enm_vx, enm_vy])
-        ego_AO = get_delta_heading(ego_feature, enm_feature)
-
-        observation = np.zeros(8)
-        observation[0] = (enm_z - ego_z) / 1000             #  0. ego delta altitude  (unit: 1km)
-        observation[1] = in_range_rad(ego_AO)               #  1. ego delta heading   (unit rad)
-        observation[2] = env.jsbsims[ego_uid].get_rpy()[0]  #  2. ego_roll      (unit: rad)
-        observation[3] = env.jsbsims[ego_uid].get_rpy()[1]  #  3. ego_pitch     (unit: rad)
-        observation[4] = ego_vx / 340                       #  4. ego_v_north   (unit: mh)
-        observation[5] = ego_vy / 340                       #  5. ego_v_east    (unit: mh)
-        observation[6] = ego_vz / 340                       #  6. ego_v_down    (unit: mh)
-        observation[7] = env.jsbsims[ego_uid].get_property_value(c.velocities_vc_mps) / 340
-        observation = np.expand_dims(observation, axis=0)   # dim: (1,8)
-
-        _action, _, self.rnn_states = self.actor(observation, self.rnn_states, deterministic=True)
-        action = _action.detach().cpu().numpy().squeeze()
-        return action
+import numpy as np
+from gym import spaces
+import torch
+from .task_base import BaseTask
+from ..core.catalog import Catalog as c
+from ..reward_functions import AltitudeReward, PostureReward, RelativeAltitudeReward
+from ..termination_conditions import ExtremeState, LowAltitude, Overload, Timeout
+from ..utils.utils import in_range_rad, get_AO_TA_R, LLA2NEU, get_root_dir
+
+
+class SingleCombatTask(BaseTask):
+    def __init__(self, config):
+        self.config = config
+        self.num_aircrafts = len(getattr(self.config, 'aircraft_configs', {}).keys())
+        assert self.num_aircrafts == 2, 'Only support one-to-one air combat!'
+        self.use_baseline = getattr(self.config, 'use_baseline', False)
+        if self.use_baseline:
+            self.baseline_agent = load_agent(self.config.baseline_type)
+
+        self.reward_functions = [
+            AltitudeReward(self.config),
+            PostureReward(self.config),
+            RelativeAltitudeReward(self.config),
+        ]
+
+        self.termination_conditions = [
+            ExtremeState(self.config),
+            Overload(self.config),
+            LowAltitude(self.config),
+            Timeout(self.config),
+        ]
+        self.load_variables()
+        self.load_observation_space()
+        self.load_action_space()
+
+    @property
+    def num_agents(self):
+        return 2 if not self.use_baseline else 1
+
+    def load_variables(self):
+        self.state_var = [
+            c.position_long_gc_deg,             #  0. lontitude (unit: °)
+            c.position_lat_geod_deg,            #  1. latitude  (unit: °)
+            c.position_h_sl_m,                  #  2. altitude  (unit: m)
+            c.attitude_roll_rad,                #  3. roll      (unit: rad)
+            c.attitude_pitch_rad,               #  4. pitch     (unit: rad)
+            c.attitude_heading_true_rad,        #  5. yaw       (unit: rad)
+            c.velocities_v_north_mps,           #  6. v_north   (unit: m/s)
+            c.velocities_v_east_mps,            #  7. v_east    (unit: m/s)
+            c.velocities_v_down_mps,            #  8. v_down    (unit: m/s)
+            c.velocities_vc_mps,                #  9. vc        (unit: m/s)
+            c.accelerations_n_pilot_x_norm,     # 10. a_north   (unit: G)
+            c.accelerations_n_pilot_y_norm,     # 11. a_east    (unit: G)
+            c.accelerations_n_pilot_z_norm,     # 12. a_down    (unit: G)
+        ]
+        self.action_var = [
+            c.fcs_aileron_cmd_norm,             # [-1., 1.]
+            c.fcs_elevator_cmd_norm,            # [-1., 1.]
+            c.fcs_rudder_cmd_norm,              # [-1., 1.]
+            c.fcs_throttle_cmd_norm,            # [0.4, 0.9]
+        ]
+        self.render_var = [
+            c.position_long_gc_deg,
+            c.position_lat_geod_deg,
+            c.position_h_sl_m,
+            c.attitude_roll_rad,
+            c.attitude_pitch_rad,
+            c.attitude_heading_true_rad,
+        ]
+
+    def load_observation_space(self):
+        self.observation_space = [spaces.Box(low=-10, high=10., shape=(18,)) for _ in range(self.num_agents)]
+
+    def load_action_space(self):
+        # aileron, elevator, rudder, throttle
+        self.action_space = [spaces.MultiDiscrete([41, 41, 41, 30]) for _ in range(self.num_agents)]
+
+    def normalize_observation(self, env, observations):
+        """Convert simulation states into the format of observation_space
+        """
+        def _normalize(agent_id):
+            ego_idx, enm_idx = agent_id, (agent_id + 1) % self.num_aircrafts
+            ego_obs_list, enm_obs_list = np.array(observations[ego_idx]), np.array(observations[enm_idx])
+            # (0) extract feature: [north(km), east(km), down(km), v_n(mh), v_e(mh), v_d(mh)]
+            ego_cur_ned = LLA2NEU(*ego_obs_list[:3], env.center_lon, env.center_lat, env.center_alt)
+            enm_cur_ned = LLA2NEU(*enm_obs_list[:3], env.center_lon, env.center_lat, env.center_alt)
+            ego_feature = np.array([*ego_cur_ned, *(ego_obs_list[6:9])])
+            enm_feature = np.array([*enm_cur_ned, *(enm_obs_list[6:9])])
+            observation = np.zeros(18)
+            # (1) ego info normalization
+            observation[0] = ego_obs_list[2] / 5000             #  0. ego altitude  (unit: 5km)
+            observation[1] = np.linalg.norm(ego_feature[3:])    #  1. ego_v         (unit: mh)
+            observation[2] = ego_obs_list[8]                    #  2. ego_v_down    (unit: mh)
+            observation[3] = np.sin(ego_obs_list[3])            #  3. ego_roll_sin
+            observation[4] = np.cos(ego_obs_list[3])            #  4. ego_roll_cos
+            observation[5] = np.sin(ego_obs_list[4])            #  5. ego_pitch_sin
+            observation[6] = np.cos(ego_obs_list[4])            #  6. ego_pitch_cos
+            observation[7] = ego_obs_list[9] / 340              #  7. ego_vc        (unit: mh)
+            observation[8] = ego_obs_list[10]                   #  8. ego_north_ng  (unit: 5G)
+            observation[9] = ego_obs_list[11]                   #  9. ego_east_ng   (unit: 5G)
+            observation[10] = ego_obs_list[12]                  # 10. ego_down_ng   (unit: 5G)
+            # (2) relative info w.r.t enm state
+            ego_AO, ego_TA, R, side_flag = get_AO_TA_R(ego_feature, enm_feature, return_side=True)
+            observation[11] = R / 10000                         # 11. relative distance (unit: 10km)
+            observation[12] = ego_AO                            # 12. ego_AO        (unit: rad)
+            observation[13] = ego_TA                            # 13. ego_TA        (unit: rad)
+            observation[14] = side_flag                         # 14. enm_delta_heading: 1 or 0 or -1
+            observation[15] = enm_obs_list[2] / 5000            # 15. enm_altitude  (unit: 5km)
+            observation[16] = np.linalg.norm(enm_feature[3:])   # 16. enm_v         (unit: mh)
+            observation[17] = enm_obs_list[8]                   # 17. enm_v_down    (unit: mh)
+            return observation
+
+        norm_obs = np.zeros((self.num_aircrafts, 18))
+        for agent_id in range(self.num_aircrafts):
+            norm_obs[agent_id] = _normalize(agent_id)
+        return norm_obs
+
+    def normalize_action(self, env, actions):
+        """Convert discrete action index into continuous value.
+        """
+        def _normalize(action):
+            action_norm = np.zeros(4)
+            action_norm[0] = action[0] * 2. / (self.action_space[0].nvec[0] - 1.) - 1.
+            action_norm[1] = action[1] * 2. / (self.action_space[0].nvec[1] - 1.) - 1.
+            action_norm[2] = action[2] * 2. / (self.action_space[0].nvec[2] - 1.) - 1.
+            action_norm[3] = action[3] * 0.5 / (self.action_space[0].nvec[3] - 1.) + 0.4
+            return action_norm
+
+        norm_act = np.zeros((self.num_aircrafts, 4))
+        if self.use_baseline:
+            norm_act[0] = _normalize(actions[0])
+            norm_act[1] = _normalize(self.baseline_agent.get_action(env, self))
+        else:
+            for agent_id in range(self.num_aircrafts):
+                norm_act[agent_id] = _normalize(actions[agent_id])
+        return norm_act
+
+    def reset(self, env):
+        """Task-specific reset, include reward function reset.
+        """
+        if self.use_baseline:
+            self.baseline_agent.reset()
+        return super().reset(env)
+
+
+def load_agent(name):
+    if name == 'control':
+        return SingleControlAgent()
+    elif name == 'straight':
+        return StraightFlyAgent()
+    else:
+        raise NotImplementedError
+
+
+class StraightFlyAgent:
+    def get_action(self, env, task):
+        return np.array([20, 18.6, 20, 0])
+
+    def reset(self):
+        pass
+
+
+class SingleControlAgent:
+    def __init__(self):
+        self.model_path = get_root_dir() + '/model/singlecontrol_baseline.pth'
+        self.actor = torch.load(str(self.model_path))
+        self.actor.eval()
+        self.reset()
+
+    def reset(self):
+        self.rnn_states = np.zeros((1, 1, 128)) # hard code
+
+    def get_action(self, env, task):
+        # get single control baseline observation
+        def get_delta_heading(ego_feature, enm_feature):
+            ego_x, ego_y, ego_vx, ego_vy = ego_feature
+            ego_v = np.linalg.norm([ego_vx, ego_vy])
+            enm_x, enm_y, enm_vx, enm_vy = enm_feature
+            enm_v = np.linalg.norm([enm_vx, enm_vy])
+            delta_x, delta_y = enm_x - ego_x, enm_y - ego_y
+            R = np.linalg.norm([delta_x, delta_y])
+
+            proj_dist = delta_x * ego_vx + delta_y * ego_vy
+            ego_AO = np.arccos(np.clip(proj_dist / (R * ego_v + 1e-8), -1, 1))
+
+            side_flag = np.sign(np.cross([ego_vx, ego_vy], [delta_x, delta_y]))
+            return - ego_AO * side_flag
+
+        import pdb; pdb.set_trace()
+        ego_uid, enm_uid = list(env.jsbsims.keys())[1], list(env.jsbsims.keys())[0]
+        ego_x, ego_y, ego_z = env.jsbsims[ego_uid].get_position()
+        ego_vx, ego_vy, ego_vz = env.jsbsims[ego_uid].get_velocity()
+        enm_x, enm_y, enm_z = env.jsbsims[enm_uid].get_position()
+        enm_vx, enm_vy, enm_vz = env.jsbsims[enm_uid].get_velocity()
+
+        ego_feature = np.array([ego_x, ego_y, ego_vx, ego_vy])
+        enm_feature = np.array([enm_x, enm_y, enm_vx, enm_vy])
+        ego_AO = get_delta_heading(ego_feature, enm_feature)
+
+        observation = np.zeros(8)
+        observation[0] = (enm_z - ego_z) / 1000             #  0. ego delta altitude  (unit: 1km)
+        observation[1] = in_range_rad(ego_AO)               #  1. ego delta heading   (unit rad)
+        observation[2] = env.jsbsims[ego_uid].get_rpy()[0]  #  2. ego_roll      (unit: rad)
+        observation[3] = env.jsbsims[ego_uid].get_rpy()[1]  #  3. ego_pitch     (unit: rad)
+        observation[4] = ego_vx / 340                       #  4. ego_v_north   (unit: mh)
+        observation[5] = ego_vy / 340                       #  5. ego_v_east    (unit: mh)
+        observation[6] = ego_vz / 340                       #  6. ego_v_down    (unit: mh)
+        observation[7] = env.jsbsims[ego_uid].get_property_value(c.velocities_vc_mps) / 340
+        observation = np.expand_dims(observation, axis=0)   # dim: (1,8)
+
+        _action, _, self.rnn_states = self.actor(observation, self.rnn_states, deterministic=True)
+        action = _action.detach().cpu().numpy().squeeze()
+        return action